;;; magit-todos.el --- Show source file TODOs in Magit  -*- lexical-binding: t; -*-

;; Copyright (C) 2018 Adam Porter

;; Author: Adam Porter <adam@alphapapa.net>
;; URL: http://github.com/alphapapa/magit-todos
<<<<<<< HEAD
;; Version: 1.5-pre
=======
;; Version: 1.4.3
>>>>>>> 2361923c
;; Package-Requires: ((emacs "25.2") (async "1.9.2") (dash "2.13.0") (f "0.17.2") (hl-todo "1.9.0") (magit "2.13.0") (pcre2el "1.8") (s "1.12.0"))
;; Keywords: magit, vc

;;; Commentary:

;; This package displays keyword entries from source code comments and Org files
;; in the Magit status buffer.  Activating an item jumps to it in its file.  By
;; default, it uses keywords from `hl-todo', minus a few (like "NOTE").

;;;; Usage:

;; Run `magit-todos-mode', then open a Magit status buffer.

;;;; Tips:

;; + You can customize settings in the `magit-todos' group.

;;; Installation:

;;;; MELPA

;; If you installed from MELPA, you're done.

;;;; Manual

;; Install these required packages:

;; async
;; dash
;; f
;; hl-todo
;; magit
;; pcre2el
;; s

;; Then put this file in your load-path, and put this in your init file:

;;   (require 'magit-todos)

;;; License:

;; This program is free software; you can redistribute it and/or modify
;; it under the terms of the GNU General Public License as published by
;; the Free Software Foundation, either version 3 of the License, or
;; (at your option) any later version.

;; This program is distributed in the hope that it will be useful,
;; but WITHOUT ANY WARRANTY; without even the implied warranty of
;; MERCHANTABILITY or FITNESS FOR A PARTICULAR PURPOSE.  See the
;; GNU General Public License for more details.

;; You should have received a copy of the GNU General Public License
;; along with this program.  If not, see <http://www.gnu.org/licenses/>.

;;; Code:

;;;; Requirements

(require 'cl-lib)
(require 'org)
(require 'grep)
(require 'seq)

(require 'async)
(require 'dash)
(require 'f)
(require 'hl-todo)
(require 'magit)
(require 'pcre2el)
(require 's)

;;;; Structs

(cl-defstruct magit-todos-item
  filename org-level line column position keyword suffix description)

;;;; Variables

(defvar magit-todos-keywords-list nil
  "List of to-do keywords.
Set automatically by `magit-todos-keywords' customization.")

(defvar magit-todos-grep-result-regexp nil
  "Regular expression for grep results.
This should be set automatically by customizing
`magit-todos-keywords'.")

(defvar magit-todos-ag-result-regexp nil
  "Regular expression for ag results.
This should be set automatically by customizing
`magit-todos-keywords'.")

(defvar magit-todos-rg-result-regexp nil
  "Regular expression for rg results.
This should be set automatically by customizing
`magit-todos-keywords'.")

(defvar magit-todos-git-grep-result-regexp nil
  "Regular expression for git-grep results.
This should be set automatically by customizing
`magit-todos-keywords'.")

(defvar magit-todos-search-regexp nil
  "Regular expression to match keyword items with rg, ag, and git-grep.
This should be set automatically by customizing
`magit-todos-keywords'.")

(defvar-local magit-todos-active-scan nil
  "The current scan's process.
Used to avoid running multiple simultaneous scans for a
magit-status buffer.")

(defvar magit-todos-section-map
  (let ((map (make-sparse-keymap)))
    (define-key map "jT" #'magit-todos-jump-to-todos)
    (define-key map "jl" #'magit-todos-list)
    (define-key map "b" #'magit-todos-branch-list-toggle)
    (define-key map "B" #'magit-todos-branch-list-set-commit)
    (define-key map [remap magit-visit-thing] #'magit-todos-list)
    map)
  "Keymap for `magit-todos' top-level section.")

(defvar magit-todos-item-section-map
  (let ((map (copy-keymap magit-todos-section-map)))
    (define-key map [remap magit-visit-thing] #'magit-todos-jump-to-item)
    (define-key map [remap magit-diff-show-or-scroll-up] #'magit-todos-peek-at-item)
    map)
  "Keymap for `magit-todos' individual to-do item sections.
See https://magit.vc/manual/magit/Creating-Sections.html for more
details about how section maps work.")

(defvar-local magit-todos-show-filenames nil
  "Whether to show filenames next to to-do items.
Set automatically depending on grouping.")

(defvar-local magit-todos-updating nil
  "Whether items are being updated now.")

(defvar-local magit-todos-last-update-time nil
  "When the items were last updated.
A time value as returned by `current-time'.")

(defvar-local magit-todos-item-cache nil
  "Items found by most recent scan.")

(defvar magit-todos-scanners nil
  "Scanners defined by `magit-todos-defscanner'.")

(defvar magit-todos-section-heading "TODOs"
  "Allows overriding of section heading.")

;;;; Customization

(defgroup magit-todos nil
  "Show TODO items in source code comments in repos' files."
  :group 'magit)

(defcustom magit-todos-scanner nil
  "File scanning method.
\"Automatic\" will attempt to use rg, ag, git-grep, and
find-grep, in that order. "
  :type '(choice (const :tag "Automatic" nil)
                 (function :tag "Custom function"))
  :set (lambda (option value)
         (when magit-todos-scanners
           ;; Only try to set when scanners are defined.
           (unless value
             ;; Choosing automatically
             (setq value (or (magit-todos--choose-scanner)
                             (progn
                               (display-warning 'magit-todos
                                                "`magit-todos' was unable to find a suitable scanner.  Please install \"rg\", or a PCRE-compatible version of \"git\" or \"grep\".  Disabling `magit-todos-mode'."
                                                :error)
                               (magit-todos-mode -1)
                               nil))))
           (set-default option value))))

(defcustom magit-todos-nice t
  "Run scanner with \"nice\"."
  :type 'boolean)

(defcustom magit-todos-ignore-case nil
  "Upcase keywords found in files.
If nil, a keyword like \"Todo:\" will not be shown.  `upcase' can
be a relatively expensive function, so this can be disabled if
necessary."
  :type 'boolean)

(defcustom magit-todos-update t
  "When or how often to scan for to-dos.
When set to manual updates, the list can be updated with the
command `magit-todos-update'.  When caching is enabled, scan for
items whenever the Magit status buffer is refreshed and at least
N seconds have passed since the last scan; otherwise, use cached
items."
  :type '(choice (const :tag "Automatically, when the Magit status buffer is refreshed" t)
                 (integer :tag "Automatically, but cache items for N seconds")
                 (const :tag "Manually" nil)))

(defcustom magit-todos-fontify-keyword-headers t
  "Apply keyword faces to group keyword headers."
  :type 'boolean)

(defcustom magit-todos-keyword-suffix (rx (optional "(" (1+ (not (any ")"))) ")") ":")
  "Regular expression matching suffixes after keywords.
e.g. to match a keyword like \"TODO(user):\", use \"([^)]+):\".

If the suffix should be optional, the entire regexp should be
made explicitly optional.  However, it is not necessary to
account for optional whitespace after the suffix, as this is done
automatically.

Note: the suffix applies only to non-Org files."
  :type `(choice (const :tag "Optional username in parens, then required colon (matching e.g. \"TODO:\" or \"TODO(user):\")"
                        ,(rx (optional "(" (1+ (not (any ")"))) ")") ":"))
                 (const :tag "Required colon (matching e.g. \"TODO:\"" ":")
                 (string :tag "Custom regexp"))
  :package-version '(magit-todos . "1.2"))

(defcustom magit-todos-ignored-keywords '("NOTE" "DONE")
  "Ignored keywords.  Automatically removed from `magit-todos-keywords'."
  :type '(repeat string)
  :set (lambda (option value)
         (set-default option value)
         (when (boundp 'magit-todos-keywords)
           ;; Avoid setting `magit-todos-keywords' before it's defined.

           ;; HACK: Testing with `fboundp' is the only way I have been able to find that fixes this
           ;; problem.  I tried using ":set-after '(magit-todos-ignored-keywords)" on
           ;; `magit-todos-keywords', but it had no effect.  I looked in the manual, which seems to
           ;; suggest that using ":initialize 'custom-initialize-safe-set" might fix it--but that
           ;; function is no longer to be found in the Emacs source tree.  It was committed in 2005,
           ;; and now it's gone, but the manual still mentions it. ???
           (custom-reevaluate-setting 'magit-todos-keywords))))

(defcustom magit-todos-keywords 'hl-todo-keyword-faces
  "To-do keywords to display in Magit status buffer.
If set to a list variable, may be a plain list or an alist in
which the keys are the keywords.

When set, sets `magit-todos-search-regexp' to the appropriate
regular expression."
  :type '(choice (repeat :tag "Custom list" string)
                 (const :tag "Keywords from `hl-todo'" hl-todo-keyword-faces)
                 (variable :tag "List variable"))
  :set (lambda (option value)
         (set-default option value)
         (let ((keywords (cl-typecase value
                           (null (user-error "Please add some keywords"))
                           (symbol (if (and (consp (symbol-value value))
                                            (consp (car (symbol-value value))))
                                       (mapcar #'car (symbol-value value))
                                     (symbol-value value)))
                           (list value))))
           (setq magit-todos-keywords-list (seq-difference keywords magit-todos-ignored-keywords)))))

(defcustom magit-todos-max-items 10
  "Automatically collapse the section if there are more than this many items."
  :type 'integer)

(defcustom magit-todos-auto-group-items 20
  "Whether or when to automatically group items."
  :type '(choice (integer :tag "When there are more than this many items")
                 (const :tag "Always" always)
                 (const :tag "Never" never)))

(defcustom magit-todos-buffer-item-factor 10
  "Multiply `magit-todos-auto-group-items' and `magit-todos-max-items' by this factor in dedicated `magit-todos' buffers."
  :type 'integer)

(defcustom magit-todos-group-by '(magit-todos-item-keyword magit-todos-item-filename)
  "How to group items.
One or more attributes may be chosen, and they will be grouped in
order."
  :type '(repeat (choice (const :tag "By filename" magit-todos-item-filename)
                         (const :tag "By keyword" magit-todos-item-keyword)
                         (const :tag "By suffix" magit-todos-item-suffix)
                         (const :tag "By first path component" magit-todos-item-first-path-component))))

(defcustom magit-todos-fontify-org t
  "Fontify items from Org files as Org headings."
  :type 'boolean)

(defcustom magit-todos-sort-order '(magit-todos--sort-by-keyword
                                    magit-todos--sort-by-filename
                                    magit-todos--sort-by-position)
  "Order in which to sort items."
  :type '(repeat (choice (const :tag "Keyword" magit-todos--sort-by-keyword)
                         (const :tag "Suffix" magit-todos--sort-by-suffix)
                         (const :tag "Filename" magit-todos--sort-by-filename)
                         (const :tag "Buffer position" magit-todos--sort-by-position)
                         (function :tag "Custom function"))))

(defcustom magit-todos-depth nil
  "Maximum depth of files in repo working tree to scan for to-dos.
A value of 0 means to search only the current directory, while a
value of 1 means to search directories one level deeper, etc.
Deeper scans can be slow in large projects.  You may wish to set
this in a directory-local variable for certain projects."
  :type '(choice (const :tag "Unlimited" nil)
                 (const :tag "Repo root directory only" 0)
                 (integer :tag "N levels below the repo root")))

(defcustom magit-todos-insert-at 'bottom
  "Insert the to-dos section after this section in the Magit status buffer.
Specific sections may be chosen, using the first symbol returned
by evaluating \"(magit-section-ident (magit-current-section))\"
in the status buffer with point on the desired section,
e.g. `recent' for the \"Recent commits\" section.  Note that this
may not work exactly as desired when the built-in scanner is
used."
  :type '(choice (const :tag "Top" top)
                 (const :tag "Bottom" bottom)
                 (const :tag "After untracked files" untracked)
                 (const :tag "After unstaged files" unstaged)
                 (symbol :tag "After selected section")))

(defcustom magit-todos-exclude-globs nil
  "Glob patterns to exclude from searches."
  :type '(repeat string))

(defcustom magit-todos-branch-list 'branch
  "Show branch diff to-do list.

This can be toggled locally in Magit buffers with command
`magit-todos-branch-list-toggle'."
  :type '(choice (const :tag "Never" nil)
                 (const :tag "In non-master branches" branch)
                 (const :tag "Always" t)))

(defcustom magit-todos-branch-list-merge-base-ref "master"
  "Commit ref passed to command \"git merge-base HEAD\".
Determines the ancestor commit from which the current branch's
todos should be searched for.  May be overridden in the case that
a branch is branched off another branch rather than master.  For
example, consider the following commit graph:

---A1---A2---A3 (master)
    \
     B1---B2---B3 (topic)
           \
            C1---C2---C3 (topic2, HEAD)

By default, the branch todo list would show todos from both the
\"topic\" branch and the \"topic2\" branch.  To show only todos
from the \"topic2\" branch, this option could be set to
\"topic\"."
  :type 'string)

;;;; Commands

;;;###autoload
(define-minor-mode magit-todos-mode
  "Show list of to-do items in Magit status buffer for tracked files in repo."
  :require 'magit-todos
  :group 'magit-todos
  :global t
  (if magit-todos-mode
      (progn
        (pcase (lookup-key magit-status-mode-map "jT")
          ('nil (define-key magit-status-mode-map "jT" #'magit-todos-jump-to-todos))
          ('magit-todos-jump-to-todos nil)
          (_ (message "magit-todos: Not overriding bind of \"jT\" in `magit-status-mode-map'.")))
        (magit-add-section-hook 'magit-status-sections-hook
                                #'magit-todos--insert-todos
                                'magit-insert-staged-changes
                                'append)
        (add-hook 'magit-status-mode-hook #'magit-todos--add-to-status-buffer-kill-hook 'append))
    ;; Disable mode
    (when (equal (lookup-key magit-status-mode-map "jT") #'magit-todos-jump-to-todos)
      (define-key magit-status-mode-map "jT" nil))
    (remove-hook 'magit-status-sections-hook #'magit-todos--insert-todos)
    (remove-hook 'magit-status-mode-hook #'magit-todos--add-to-status-buffer-kill-hook)))

(defun magit-todos-update ()
  "Update the to-do list manually.
Only necessary when option `magit-todos-update' is nil."
  (interactive)
  (unless magit-todos-mode
    (user-error "Please activate `magit-todos-mode'"))
  (let ((inhibit-read-only t))
    ;; Delete twice since there might also be the branch-local section.
    (magit-todos--delete-section [* todos])
    (magit-todos--delete-section [* todos])
    ;; HACK: See other note on `magit-todos-updating'.
    (setq magit-todos-updating t)
    (magit-todos--insert-todos)))

(defun magit-todos-branch-list-toggle ()
  "Toggle branch diff to-do list in current Magit buffer."
  (interactive)
  (setq-local magit-todos-branch-list (not magit-todos-branch-list))
  (magit-todos-update))

(defun magit-todos-branch-list-set-commit (ref)
  "Set commit ref used in branch to-do list."
  (interactive (list (completing-read "Refname: " (magit-list-refnames))))
  (setq-local magit-todos-branch-list-merge-base-ref ref)
  (magit-todos-update))

(cl-defun magit-todos-jump-to-item (&key peek (item (oref (magit-current-section) value)))
  "Show current item.
If PEEK is non-nil, keep focus in status buffer window."
  (interactive)
  (let* ((status-window (selected-window))
         (buffer (magit-todos--item-buffer item)))
    (pop-to-buffer buffer)
    (magit-todos--goto-item item)
    (when (derived-mode-p 'org-mode)
      (org-show-entry))
    (when peek
      (select-window status-window))))

(defun magit-todos-peek-at-item ()
  "Peek at current item."
  (interactive)
  (magit-todos-jump-to-item :peek t))

;;;;; Jump to section

(magit-define-section-jumper magit-jump-to-todos "TODOs" todos)

(defun magit-todos-jump-to-todos ()
  "Jump to TODOs section, and update it if empty."
  (interactive)
  (let ((already-in-section-p (magit-section-match [* todos])))
    (magit-jump-to-todos)
    (when (and (or (integerp magit-todos-update)
                   (not magit-todos-update))
               (or already-in-section-p
                   (= 0 (length (oref (magit-current-section) children)))))
      (magit-todos-update))))

;;;; Dedicated buffer

;;;###autoload
(defun magit-todos-list (&optional directory)
  "Show to-do list of the current Git repository in a buffer.
With prefix, prompt for repository."
  ;; Mostly copied from `magit-status'
  (interactive
   (let ((magit--refresh-cache (list (cons 0 0))))
     (list (and (or current-prefix-arg (not (magit-toplevel)))
                (magit-read-repository)))))
  (condition-case nil
      (let ((magit--refresh-cache (list (cons 0 0))))
        (setq directory (if directory
                            (file-name-as-directory (expand-file-name directory))
                          default-directory))
        (magit-todos-list-internal directory))
    ('magit-outside-git-repo (cl-letf (((symbol-function 'magit-toplevel) (lambda (&rest _) default-directory)))
                               (call-interactively #'magit-todos-list)))))

(put 'magit-todos-list 'interactive-only 'magit-todos-list-internal)

;;;###autoload
(defun magit-todos-list-internal (directory)
  "Open buffer showing to-do list of repository at DIRECTORY."
  (magit--tramp-asserts directory)
  (let ((default-directory directory))
    (magit-setup-buffer #'magit-todos-list-mode)))

(define-derived-mode magit-todos-list-mode magit-status-mode "Magit"
  "Mode for looking at repository to-do list.

\\<magit-todos-mode-map>\
Type \\[magit-refresh] to refresh the list.
Type \\[magit-section-toggle] to expand or hide the section at point.
Type \\[magit-visit-thing] to visit the item at point.
Type \\[magit-diff-show-or-scroll-up] to peek at the item at point."
  :group 'magit-todos)

(defun magit-todos-list-refresh-buffer ()
  "Refresh the current `magit-todos-list-mode' buffer."
  (setq-local magit-todos-max-items (* magit-todos-max-items magit-todos-buffer-item-factor))
  (when (numberp magit-todos-auto-group-items)
    (setq-local magit-todos-auto-group-items (* magit-todos-auto-group-items magit-todos-buffer-item-factor)))
  (magit-section-show (magit-insert-section (type magit-root-section)
                        (magit-insert-status-headers)
                        (magit-todos--insert-todos))))

;;;; Functions

(defun magit-todos--coalesce-groups (groups)
  "Return GROUPS, coalescing any groups with `equal' keys.
GROUPS should be an alist.  Assumes that each group contains
unique items.  Intended for post-processing the result of
`-group-by'."
  (cl-loop with keys = (-uniq (-map #'car groups))
           for key in keys
           for matching-groups = (--select (equal key (car it)) groups)
           collect (cons key (apply #'append (-map #'cdr matching-groups)))))

(defun magit-todos--add-to-status-buffer-kill-hook ()
  "Add `magit-todos--kill-active-scan' to `kill-buffer-hook' locally."
  (add-hook 'kill-buffer-hook #'magit-todos--kill-active-scan 'append 'local))

(defun magit-todos--kill-active-scan ()
  "Kill `magit-todos-active-scan'.
To be called in status buffers' `kill-buffer-hook'."
  (when (and magit-todos-active-scan
             (process-live-p magit-todos-active-scan))
    (kill-process magit-todos-active-scan)
    (when-let* ((buffer (process-buffer magit-todos-active-scan))
                (alive (buffer-live-p buffer)))
      (kill-buffer buffer))))

(defun magit-todos--add-to-custom-type (symbol value)
  "Add VALUE to the end of SYMBOL's `custom-type' property."
  (declare (indent defun))
  (pcase-let* ((`(,type . ,choices) (get symbol 'custom-type))
               (choices (append (list value) choices)))
    (put symbol 'custom-type
         (append (list type) choices))))

(defun magit-todos--choose-scanner ()
  "Return function to call to scan for items with.
Chooses automatically in order defined in `magit-todos-scanners'."
  (cl-loop for scanner in magit-todos-scanners
           ;; I guess it would be better to avoid `eval', but it seems like the natural
           ;; way to do this.
           when (eval (alist-get 'test scanner))
           return (alist-get 'function scanner)))

(cl-defun magit-todos--scan-callback (&key callback magit-status-buffer results-regexp process &allow-other-keys)
  "Call CALLBACK with arguments MAGIT-STATUS-BUFFER and match items.
Match items are a list of `magit-todos-item' found in PROCESS's buffer for RESULTS-REGEXP."
  (funcall callback magit-status-buffer
           (with-current-buffer (process-buffer process)
             (magit-todos--buffer-items results-regexp))))

(defun magit-todos--buffer-items (results-regexp)
  "Return list of `magit-todos-item' found in current buffer for RESULTS-REGEXP."
  (let ((items))
    (save-excursion
      (goto-char (point-min))
      (while (not (eobp))
        (--when-let (condition-case err
                        (magit-todos--line-item results-regexp)
                      ;; Files with very, very long lines may cause Emacs's regexp matcher to overflow.
                      ;; Rather than abort the whole scan and raise an error, try to handle it gracefully.
                      ;; FIXME: This may raise multiple warnings per file.
                      (error (if (string= "Stack overflow in regexp matcher" (error-message-string err))
                                 (let ((filename (buffer-substring (point) (1- (re-search-forward ":")))))
                                   (display-warning 'magit-todos (concat "File has lines too long for Emacs to search.  Consider excluding it from scans: " filename)))
                               (signal (car err) (cdr err)))))
          (push it items))
        (forward-line 1)))
    (nreverse items)))

(cl-defun magit-todos--git-diff-callback (&key magit-status-buffer results-regexp search-regexp-elisp process heading
                                               &allow-other-keys)
  "Callback for git diff scanner output."
  ;; NOTE: Doesn't handle newlines in filenames or diff.mnemonicPrefix.
  (cl-macrolet ((next-diff () `(re-search-forward (rx bol "diff --git ") nil t))
                (next-filename () `(when (re-search-forward (rx bol "+++ b/" (group (1+ nonl))) nil t)
                                     (match-string 1)))
                (next-hunk-line-number () `(when (re-search-forward (rx bol "@@ -"
                                                                        (1+ digit) (optional "," (1+ digit)) (1+ space)
                                                                        "+" (group (1+ digit)) (optional "," (1+ digit)))
                                                                    file-end t)
                                             (string-to-number (match-string 1))))
                (file-end () `(or (save-excursion
                                    (when (re-search-forward (rx bol "diff --git ")
                                                             nil t)
                                      (match-beginning 0)))
                                  (point-max)))
                (hunk-end () `(or (save-excursion
                                    (when (re-search-forward (rx (or (seq bol "diff --git ")
                                                                     (seq bol "@@ ")))
                                                             nil t)
                                      (match-beginning 0)))
                                  (point-max))))
    (with-current-buffer (process-buffer process)
      (goto-char (point-min))
      (let (items filename file-end hunk-end line-number)
        (while (next-diff)
          (while (setf filename (next-filename))
            (setf file-end (file-end))
            (while (setf line-number (next-hunk-line-number))
              (setf hunk-end (hunk-end))
              (while (re-search-forward (rx bol "+") hunk-end t)
                ;; Since "git diff-index" doesn't accept PCREs to its "-G" option, we have to test the search regexp ourselves.
                (when (re-search-forward search-regexp-elisp (line-end-position) t)
                  (when-let* ((line (buffer-substring (line-beginning-position) (line-end-position)))
                              (item (with-temp-buffer
                                      ;; NOTE: We fake grep output by inserting the filename, line number, position, etc.
                                      ;; This lets us use the same results regexp that's used for grep-like output.
                                      (save-excursion
                                        (insert filename ":" (number-to-string line-number) ":0: " line))
                                      (magit-todos--line-item results-regexp filename))))
                    (push item items)))
                (cl-incf line-number)))))
        (let ((magit-todos-section-heading heading))
          (magit-todos--insert-items magit-status-buffer items :branch-p t))))))

(defun magit-todos--delete-section (condition)
  "Delete the section specified by CONDITION from the Magit status buffer.
See `magit-section-match'.  Also delete it from root section's children."
  (save-excursion
    (goto-char (point-min))
    (when-let ((section (cl-loop until (magit-section-match condition)
                                 ;; Use `forward-line' instead of `magit-section-forward' because
                                 ;; sometimes it skips our section.
                                 do (forward-line 1)
                                 when (eobp)
                                 return nil
                                 finally return (magit-current-section))))
      ;; Delete the section from root section's children.  This makes the section-jumper command
      ;; work when a replacement section is inserted after deleting this section.
      (object-remove-from-list magit-root-section 'children section)
      (with-slots (start end) section
        ;; NOTE: We delete 1 past the end because we insert a newline after the section.  I'm not
        ;; sure if this would generalize to all Magit sections.  But if the end is the same as
        ;; `point-max', which may be the case if todo items have not yet been inserted, we only
        ;; delete up to `point-max'.
        (delete-region start (if (= end (point-max))
                                 end
                               (1+ end)))))))

(defun magit-todos--item-buffer (item)
  "Return buffer visiting ITEM."
  (or (find-buffer-visiting (magit-todos-item-filename item))
      (find-file-noselect (magit-todos-item-filename item))))

(defun magit-todos--goto-item (item)
  "Move point to ITEM.
Assumes current buffer is ITEM's buffer."
  (pcase-let* (((cl-struct magit-todos-item position line column keyword) item))
    (if position
        (goto-char position)
      (goto-char (point-min))
      (forward-line (1- line))
      (if column
          (forward-char column)
        (when (re-search-forward (regexp-quote keyword) (line-end-position) t)
          (goto-char (match-beginning 0)))))))

(defun magit-todos--insert-todos ()
  "Insert to-do items into current buffer.
This function should be called from inside a ‘magit-status’ buffer."
  (declare (indent defun))
  (when magit-todos-active-scan
    ;; Avoid running multiple scans for a single magit-status buffer.
    (let ((buffer (process-buffer magit-todos-active-scan)))
      (when (process-live-p magit-todos-active-scan)
        (delete-process magit-todos-active-scan))
      (when (buffer-live-p buffer)
        (kill-buffer buffer)))
    (setq magit-todos-active-scan nil))
  (pcase magit-todos-update
    ((or 't  ; Automatic
         ;; Manual and updating now
         (and 'nil (guard magit-todos-updating))
         ;; Caching and cache expired
         (and (pred integerp) (guard (or magit-todos-updating  ; Forced update
                                         (>= (float-time
                                              (time-subtract (current-time)
                                                             magit-todos-last-update-time))
                                             magit-todos-update)
                                         (null magit-todos-last-update-time)))))
     ;; Scan and insert.
     ;; HACK: I don't like setting a special var here, because it seems like lexically binding a
     ;; special var should follow down the chain, but it isn't working, so we'll do this.
     (setq magit-todos-updating t)
     (setq magit-todos-active-scan (funcall magit-todos-scanner
                                            :callback #'magit-todos--insert-items
                                            :magit-status-buffer (current-buffer)
                                            :directory default-directory
                                            :depth magit-todos-depth)))
    (_ ; Caching and cache not expired, or not automatic and not manually updating now
     (magit-todos--insert-items (current-buffer) magit-todos-item-cache)))
  (when (or (eq magit-todos-branch-list t)
            (and (eq magit-todos-branch-list 'branch)
                 (not (string= "master" (magit-get-current-branch)))))
    ;; Insert branch-local items.
    (magit-todos--scan-with-git-diff :magit-status-buffer (current-buffer)
                                     :directory default-directory
                                     :depth magit-todos-depth
                                     :heading (format "TODOs (branched from %s)" magit-todos-branch-list-merge-base-ref))))

(cl-defun magit-todos--insert-items (magit-status-buffer items &key branch-p)
  "Insert to-do ITEMS into MAGIT-STATUS-BUFFER.
If BRANCH-P is non-nil, do not update `magit-todos-item-cache',
`magit-todos-last-update-time', and `magit-todos-updating'."
  (declare (indent defun))
  ;; NOTE: This could be factored out into some kind of `magit-insert-section-async' macro if necessary.
  ;; MAYBE: Use `magit-insert-section-body'.
  (when (not (buffer-live-p magit-status-buffer))
    (message "`magit-todos--insert-items-callback': Callback called for deleted buffer"))
  (let* ((items (magit-todos--sort items))
         (num-items (length items))
         (group-fns (pcase magit-todos-auto-group-items
                      ('never nil)
                      ('always magit-todos-group-by)
                      ((pred integerp) (when (> num-items magit-todos-auto-group-items)
                                         magit-todos-group-by))
                      (_ (error "Invalid value for magit-todos-auto-group-items"))))
         (magit-todos-show-filenames (not (member 'magit-todos-item-filename group-fns)))
         (magit-section-show-child-count t)
         ;; HACK: "For internal use only."  But this makes collapsing the new section work!
         (magit-insert-section--parent magit-root-section)
         (inhibit-read-only t))
    (when (buffer-live-p magit-status-buffer)
      ;; Don't try to select a killed status buffer
      (with-current-buffer magit-status-buffer
        (unless branch-p
          ;; Don't do any of this for the branch-diff scanner.
          (when magit-todos-updating
            (when (or (null magit-todos-update)      ; Manual updates
                      (integerp magit-todos-update)) ; Caching
              (setq magit-todos-item-cache items)
              (setq magit-todos-last-update-time (current-time)))
            ;; HACK: I don't like setting this special var, but it works.  See other comment where
            ;; it's set t.
            (setq magit-todos-updating nil)))
        (save-excursion
          ;; Insert items
          (goto-char (point-min))
          ;; Go to insertion position
          (pcase magit-todos-insert-at
            ('top (cl-loop for ((this-section . _) . _) = (magit-section-ident (magit-current-section))
                           until (not (member this-section '(branch tags)))
                           do (magit-section-forward)))
            ('bottom (goto-char (oref (-last-item (oref magit-root-section children)) end)))
            (_ (magit-todos--skip-section (vector '* magit-todos-insert-at))))
          ;; Insert section
          (let ((reminder (if magit-todos-update
                              "" ; Automatic updates: no reminder
                            ;; Manual updates: remind user
                            " (update manually)")))
            (if (not items)
                (unless magit-todos-update
                  ;; Manual updates: Insert section to remind user
                  (let ((magit-insert-section--parent magit-root-section))
                    (magit-insert-section (todos)
                      (magit-insert-heading (concat (propertize magit-todos-section-heading 'face 'magit-section-heading)
                                                    " (0)" reminder "\n")))))
              (let ((section (magit-todos--insert-groups :type 'todos
                               :heading (format "%s (%s)%s"
                                                (propertize magit-todos-section-heading 'face 'magit-section-heading)
                                                num-items reminder)
                               :group-fns group-fns
                               :items items
                               :depth 0)))
                (insert "\n")
                (magit-todos--set-visibility :section section :num-items num-items)))))))))

(cl-defun magit-todos--insert-groups (&key depth group-fns heading type items)
  "Insert ITEMS into grouped Magit section and return the section.

DEPTH sets indentation and should be 0 for a top-level group.  It
is automatically incremented when this function calls itself.

GROUP-FNS may be a list of functions to which ITEMS are applied
with `-group-by' to group them.  Items are grouped
hierarchically, i.e. when GROUP-FNS has more than one function,
items are first grouped by the first function, then subgroups are
created which group items by subsequent functions.

HEADING is a string which is the group's heading.  The count of
items in each group is automatically appended.

TYPE is a symbol which is used by Magit internally to identify
sections."
  ;; NOTE: `magit-insert-section' seems to bind `magit-section-visibility-cache' to nil, so setting
  ;; visibility within calls to it probably won't work as intended.
  (declare (indent defun))
  (let* ((indent (s-repeat (* 2 depth) " "))
         (heading (concat indent heading))
         (magit-insert-section--parent (if (= 0 depth)
                                           magit-root-section
                                         magit-insert-section--parent)))
    (if (and (consp group-fns)
             (> (length group-fns) 0))
        ;; Insert more groups
        (let* ((groups (--> (-group-by (car group-fns) items)
                            (cl-loop for group in-ref it
                                     ;; HACK: Set ":" keys to nil so they'll be grouped together.
                                     do (pcase (car group)
                                          (":" (setf (car group) nil)))
                                     finally return it)
                            (magit-todos--coalesce-groups it)))
               (section (magit-insert-section ((eval type))
                          (magit-insert-heading heading)
                          (cl-loop for (group-type . items) in groups
                                   for group-name = (pcase group-type
                                                      ;; Use "[Other]" instead of empty group name.
                                                      ;; HACK: ":" is hard-coded, even though the
                                                      ;; suffix regexp could differ. If users change
                                                      ;; the suffix so this doesn't apply, it
                                                      ;; shouldn't cause any problems, it just won't
                                                      ;; look as pretty.
                                                      ((or "" ":" 'nil) "[Other]")
                                                      (_ (s-chop-suffix ":" group-type)))
                                   do (magit-todos--insert-groups
                                        :depth (1+ depth) :group-fns (cdr group-fns)
                                        :type (intern group-name) :items items
                                        :heading (concat
                                                  (if (and magit-todos-fontify-keyword-headers
                                                           (member group-name magit-todos-keywords-list))
                                                      (propertize group-name 'face (magit-todos--keyword-face group-name))
                                                    group-name)
                                                  ;; Item count
                                                  (if (= 1 (length group-fns))
                                                      ":" ; Let Magit add the count.
                                                    ;; Add count ourselves.
                                                    (concat " " (format "(%s)" (length items))))))))))
          (magit-todos--set-visibility :depth depth :num-items (length items) :section section)
          ;; Add top-level section to root section's children
          (when (= 0 depth)
            (push section (oref magit-root-section children)))
          ;; Don't forget to return the section!
          section)
      ;; Insert individual to-do items
      (magit-todos--insert-group :depth (1+ depth) :type type :items items :heading heading))))

(cl-defun magit-todos--insert-group (&key depth heading type items)
  "Insert ITEMS into Magit section and return the section.

DEPTH sets indentation and should be 0 for a top-level group.

HEADING is a string which is the group's heading.  The count of
items in each group is automatically appended.

TYPE is a symbol which is used by Magit internally to identify
sections."
  ;; NOTE: `magit-insert-section' seems to bind `magit-section-visibility-cache' to nil, so setting
  ;; visibility within calls to it probably won't work as intended.
  (declare (indent defun))
  (let* ((indent (s-repeat (* 2 depth) " "))
         (magit-insert-section--parent (if (= 0 depth)
                                           magit-root-section
                                         magit-insert-section--parent))
         (width (- (window-text-width) depth))
         (section (magit-insert-section ((eval type))
                    (magit-insert-heading heading)
                    (dolist (item items)
                      (let* ((filename (propertize (magit-todos-item-filename item) 'face 'magit-filename))
                             (string (--> (concat indent
                                                  (when magit-todos-show-filenames
                                                    (concat filename " "))
                                                  (funcall (if (s-suffix? ".org" filename)
                                                               #'magit-todos--format-org
                                                             #'magit-todos--format-plain)
                                                           item))
                                          (truncate-string-to-width it width))))
                        (magit-insert-section (todos-item item)
                          (insert string "\n")))))))
    (magit-todos--set-visibility :depth depth :num-items (length items) :section section)
    ;; Don't forget to return the section!
    section))

(cl-defun magit-todos--set-visibility (&key section num-items depth)
  "Set the visibility of SECTION.

If the section's visibility is cached by Magit, the cached
setting is applied.  Otherwise, visibility is set according to
whether NUM-ITEMS is greater than `magit-todos-max-items'.

When DEPTH is greater than 0, NUM-ITEMS is compared to
`magit-todos-max-items' divided by DEPTH multiplied by 2,
i.e. the max number of items which cause sections to be
automatically hidden halves at each deeper level."
  (declare (indent defun))
  (pcase (magit-section-cached-visibility section)
    ('hide (magit-section-hide section))
    ('show (magit-section-show section))
    (_ (if (> num-items (pcase depth
                          (0 magit-todos-max-items)
                          (_ (/ magit-todos-max-items (* depth 2)))))
           ;; HACK: We have to do this manually because the set-visibility-hook doesn't work.
           (magit-section-hide section)
         ;; Not hidden: show section manually (necessary for some reason)
         (magit-section-show section)))))

(defun magit-todos--skip-section (condition)
  "Move past the section matching CONDITION.
See `magit-section-match'."
  (goto-char (point-min))
  (cl-loop until (magit-section-match condition)
           do (magit-section-forward))
  (cl-loop until (not (magit-section-match condition))
           do (condition-case nil
                  ;; `magit-section-forward' raises an error when there are no more sections.
                  (magit-section-forward)
                (error (progn
                         (goto-char (1- (point-max)))
                         (cl-return))))))

(cl-defun magit-todos--line-item (regexp &optional filename)
  "Return item on current line, parsing current buffer with REGEXP.
FILENAME is added to the item as its filename.  Sets match data.
This should be called in a process's output buffer from one of
the async callback functions.  The calling function should
advance to the next line."
  (let ((case-fold-search magit-todos-ignore-case))
    (when (re-search-forward regexp (line-end-position) t)
      (make-magit-todos-item :filename (or filename
                                           (match-string 8))
                             :line (--when-let (match-string 2)
                                     (string-to-number it))
                             :column (--when-let (match-string 3)
                                       (string-to-number it))
                             :position (--when-let (match-string 9)
                                         (string-to-number it))
                             :org-level (match-string 1)
                             :keyword (match-string 4)
                             :suffix (match-string 6)
                             :description (match-string 5)))))

(defun magit-todos--keyword-face (keyword)
  "Return face for KEYWORD."
  ;; TODO(alphapapa): Instead of upcasing here, upcase in the lookup, so it can still be displayed
  ;; non-uppercase.  Preserving the distinction might be useful.
  (when magit-todos-ignore-case
    (setq keyword (upcase keyword)))
  (let ((face (assoc-default keyword hl-todo-keyword-faces #'string=)))
    (cl-typecase face
      (string (list :inherit 'hl-todo :foreground face))
      (t face))))

(defun magit-todos--fontify-like-in-org-mode (s &optional odd-levels)
  "Fontify string S like in Org-mode.

`org-fontify-like-in-org-mode' is a very, very slow function
because it creates a new temporary buffer and runs `org-mode' for
every string it fontifies.  This function reuses a single
invisible buffer and only runs `org-mode' when the buffer is
created."
  (let ((buffer (get-buffer " *magit-todos--fontify-like-in-org-mode*")))
    (unless buffer
      (setq buffer (get-buffer-create " *magit-todos--fontify-like-in-org-mode*"))
      (with-current-buffer buffer
        (buffer-disable-undo)
        (org-mode)))
    (with-current-buffer buffer
      (erase-buffer)
      (insert s)
      (let ((org-odd-levels-only odd-levels))
        (font-lock-ensure)
        (buffer-string)))))

(defun magit-todos-item-first-path-component (item)
  "Return ITEM's first directory.
This assumes that ITEM's filename is already set to a path
relative to the repo's directory (i.e. this would not be very
useful with absolute paths)."
  (car (f-split (magit-todos-item-filename item))))

(cl-defun magit-todos--async-start-process (name &key command finish-func)
  "Start the executable PROGRAM asynchronously.  See `async-start'.
PROGRAM is passed PROGRAM-ARGS, calling FINISH-FUNC with the
process object when done.  If FINISH-FUNC is nil, the future
object will return the process object when the program is
finished.  Set DEFAULT-DIRECTORY to change PROGRAM's current
working directory.

This is a copy of `async-start-process' that does not override
`process-connection-type'.  It also uses keyword arguments."
  (declare (indent defun))
  ;; TODO: Drop this function when possible.  See
  ;; <https://github.com/jwiegley/emacs-async/issues/102>.
  (let* ((args (cdr command))
         (command (car command))
         (buf (generate-new-buffer (concat " *" name "*")))
         (proc (apply #'start-file-process name buf command args)))
    (with-current-buffer buf
      (set-process-query-on-exit-flag proc nil)
      (set (make-local-variable 'async-callback) finish-func)
      (set-process-sentinel proc #'magit-todos--async-when-done)
      (unless (string= name "emacs")
        (set (make-local-variable 'async-callback-for-process) t))
      proc)))

(defun magit-todos--async-when-done (proc &optional _change)
  "Process sentinel used to retrieve the value from the child process.

This is a copy of `async-when-done' that does not raise an error
if the process's buffer has already been deleted."
  ;; I wish it weren't necessary to copy this function here, but at the moment it seems like the
  ;; only reasonable way to work around this problem of `async-when-done' trying to select deleted
  ;; buffers.  I already tried not deleting the buffers, but then I got bug reports about that and
  ;; had to revert it.  I don't know if I'm encountering a bug in my code, in `async', or in Emacs
  ;; itself, because it seems that `async-when-done' is being called on the wrong buffers: When I'm
  ;; connected with `matrix-client', and when I have a Magit status buffer opened with
  ;; `magit-todos-mode' active, then when one of the `url' process buffers from Matrix gets its
  ;; sentinel called, I get an error from `async-when-done' trying to select the already-deleted
  ;; `rg' scanner buffer!  It's as if Emacs is mixing up the process buffers.  I really don't know
  ;; what's going on.  But maybe I can work around it by copying this function and checking whether
  ;; the process's buffer is alive.
  ;; NOTE: TRAMP processes seem to have the status `signal' instead of
  ;; `exit'.  I can't find documentation as to why.
  (when (and (memq (process-status proc) '(exit signal))
             (buffer-live-p (process-buffer proc)))
    (with-current-buffer (process-buffer proc)
      (let ((async-current-process proc))
        ;; TRAMP processes seem to have the exit status 9 instead of
        ;; 0.  I can't find documentation or code about it.
        (if (memq (process-exit-status proc) '(0 9))
            (if async-callback-for-process
                (if async-callback
                    (prog1
                        (funcall async-callback proc)
                      (unless async-debug
                        (kill-buffer (current-buffer))))
                  (set (make-local-variable 'async-callback-value) proc)
                  (set (make-local-variable 'async-callback-value-set) t))
              (goto-char (point-max))
              (backward-sexp)
              (async-handle-result async-callback (read (current-buffer))
                                   (current-buffer)))
          (set (make-local-variable 'async-callback-value)
               (list 'error
                     (format "Async process '%s' failed with exit code %d"
                             (process-name proc) (process-exit-status proc))))
          (set (make-local-variable 'async-callback-value-set) t))))))

;;;;; Formatters

(defun magit-todos--format-plain (item)
  "Return ITEM formatted as from a non-Org file."
  (format "%s%s %s"
          (propertize (magit-todos-item-keyword item)
                      'face (magit-todos--keyword-face (magit-todos-item-keyword item)))
          (or (magit-todos-item-suffix item) "")
          (or (magit-todos-item-description item) "")))

(defun magit-todos--format-org (item)
  "Return ITEM formatted as from an Org file."
  (magit-todos--fontify-like-in-org-mode
   (concat (magit-todos-item-org-level item) " "
           (magit-todos-item-keyword item) " "
           (magit-todos-item-description item))))

;;;;; Sorting

(defun magit-todos--sort (items)
  "Return ITEMS sorted according to `magit-todos-sort-order'."
  (dolist (fn (reverse magit-todos-sort-order) items)
    (setq items (sort items fn))))

(defun magit-todos--sort-by-keyword (a b)
  "Return non-nil if A's keyword is before B's in `magit-todos-keywords-list'."
  (cl-flet ((keyword-index (keyword)
                           (or (-elem-index keyword magit-todos-keywords-list) 0)))
    (< (keyword-index (magit-todos-item-keyword a))
       (keyword-index (magit-todos-item-keyword b)))))

(defun magit-todos--sort-by-position (a b)
  "Return non-nil if A's position in its file is before B's."
  (let ((a-position (or (magit-todos-item-position a)
                        (magit-todos-item-line a)))
        (b-position (or (magit-todos-item-position b)
                        (magit-todos-item-line b))))
    (< a-position b-position)))

(defun magit-todos--sort-by-filename (a b)
  "Return non-nil if A's filename is `string<' B's."
  (string< (magit-todos-item-filename a)
           (magit-todos-item-filename b)))

(defun magit-todos--sort-by-suffix (a b)
  "Return non-nil if A's suffix is `string<' B's."
  (string< (magit-todos-item-suffix a)
           (magit-todos-item-suffix b)))

;;;; Scanners

(cl-defmacro magit-todos-defscanner (name &key test command results-regexp
                                          (callback (function 'magit-todos--scan-callback)))
  "Define a `magit-todos' scanner named NAME.

NAME is a string, which may contain spaces.  It is only used for
descriptive purposes.

TEST is an unquoted sexp which is used to determine whether the
scanner is usable.  In most cases, it should use
`executable-find' to look for the scanner command.

COMMAND is a sexp which should evaluate to the scanner command,
i.e. a list of strings to be eventually passed to
`start-process'.  Nil elements are removed, numbers are converted
to strings, and nested lists are flattened into a single list.
It is evaluated each time the scanner is run.

Within the COMMAND list these variables are available:

`depth': When non-nil, an integer, which is the depth that should
be passed to the scanner's max-depth option (i.e. `magit-todos-depth').

`directory': The directory in which the scan should be run.

`extra-args': The value of the customization variable
\"magit-todos-NAME-extra-args\" (see below).

`keywords': List of item keywords defined in
`magit-todos-keywords-list'.

`search-regexp-pcre': PCRE-compatible regular expression to be passed
to the scanner process.

`search-regexp-elisp': Emacs regular expression, which may be
used for scanners written as Emacs Lisp functions.

RESULTS-REGEXP is an optional string or unquoted sexp which is
used to match results in the scanner process's output buffer.
Typically this will be a sexp which calls `rx-to-string'.  It is
evaluated each time the scanner is run.  If nil, the appropriate
default is used which matches results in the form:

  FILENAME:LINE:MATCH

Where MATCH may also match Org outline heading stars when
appropriate.  Custom regexps may also match column numbers or
byte offsets in the appropriate numbered groups; see
`make-magit-todos-item'.

CALLBACK is called to process the process's output buffer.
Normally the default should be used, which inserts items into the
Magit status buffer which is passed as an argument to the scanner
function.

The macro defines the following:

\"magit-todos-NAME-extra-args\": A customization setting, a list
of strings to be passed to the scanner as extra arguments.

\"magit-todos--scan-with-NAME\": The function which runs the
scanner command.

It also adds the scanner to the customization variable
`magit-todos-scanner', and to the variable
`magit-todos-scanners' (which is used to set
`magit-todos-scanner' by calling `magit-todos--choose-scanner')."
  ;; TODO: Try to obviate the -scanners variable, let --choose-scanner use the
  ;; custom-type of -scanner directly.  Maybe, anyway--I don't want to ugly up the UI
  ;; for users.
  (declare (indent defun) (debug (stringp [&rest &or [":test" def-form]
                                                 [":command" def-form]
                                                 [":results-regexp" [&or stringp def-form]]])))
  (let* ((name-without-spaces (s-replace " " "-" name))
         (scan-fn-name (concat "magit-todos--scan-with-" name-without-spaces))
         (scan-fn-symbol (intern scan-fn-name))
         (extra-args-var (intern (format "magit-todos-%s-extra-args" name-without-spaces))))
    `(progn
       (defcustom ,extra-args-var nil
         ,(format "Extra arguments passed to %s." name)
         :type '(repeat string))

       ;; NOTE: Both the macro and the macro-defined function have `callback' arguments.  Pay attention to unquoting.
       ;; FIXME: That is confusing.

       (cl-defun ,scan-fn-symbol (&key magit-status-buffer directory depth heading sync callback)
         ,(format "Scan for to-dos with %s, then call `%s'.
MAGIT-STATUS-BUFFER is what it says.  DIRECTORY is the directory in which to run the scan.  DEPTH should be an integer, typically the value of `magit-todos-depth'.  HEADING is passed to `%s'.

When SYNC is nil, the scanner process is returned, and CALLBACK
is a function which is called by the process sentinel with one
argument, a list of match items.

When SYNC is non-nil, match items are returned."
                  name callback callback)
         (let* ((process-connection-type 'pipe)
                (directory (f-relative directory default-directory))
                (extra-args (when ,extra-args-var
                              (--map (s-split (rx (1+ space)) it 'omit-nulls)
                                     ,extra-args-var)))
                (keywords magit-todos-keywords-list)
                (search-regexp-elisp (rx-to-string
                                      `(or
                                        ;; Org item
                                        (seq bol (group (1+ "*"))
                                             (1+ blank)
                                             (group (or ,@keywords))
                                             (1+ space)
                                             (group (1+ not-newline)))
                                        ;; Non-Org
                                        (seq (or bol (1+ blank))
                                             (group (or ,@keywords))
                                             (regexp ,magit-todos-keyword-suffix)
                                             (optional (1+ blank)
                                                       (group (1+ not-newline)))))))
                (search-regexp-pcre (rxt-elisp-to-pcre search-regexp-elisp))
                (results-regexp (or ,results-regexp
                                    (rx-to-string
                                     `(seq bol
                                           ;; Filename
                                           (group-n 8 (1+ (not (any ":")))) ":"
                                           ;; Line
                                           (group-n 2 (1+ digit)) ":"
                                           (or
                                            ;; Org item
                                            (seq (group-n 1 (1+ "*"))
                                                 (1+ blank)
                                                 (group-n 4 (or ,@keywords))
                                                 (1+ blank)
                                                 (group-n 5 (1+ not-newline)))
                                            ;; Non-Org
                                            (seq (optional (1+ not-newline))
                                                 (group-n 4 (or ,@keywords))
                                                 (optional (group-n 6 (regexp ,magit-todos-keyword-suffix)))
                                                 (optional (1+ blank))
                                                 (optional (group-n 5 (1+ not-newline)))))))))
                (command (-flatten
                          (-non-nil
                           (list (when magit-todos-nice
                                   (list "nice" "-n5"))
                                 ,command)))))
           ;; Convert any numbers in command to strings (e.g. depth).
           (cl-loop for elt in-ref command
                    when (numberp elt)
                    do (setf elt (number-to-string elt)))
           ;; Run command.
           (if sync
               ;; Synchronous: return matching items.
               (with-temp-buffer
                 (unless (= 0 (apply #'call-process (car command) nil (current-buffer) nil
                                     (cdr command)))
                   (user-error (concat (car command) " failed")))
                 (magit-todos--buffer-items results-regexp))
             ;; Async: return process.
             (magit-todos--async-start-process ,scan-fn-name
               :command command
               ;; NOTE: This callback chain.
               :finish-func (apply-partially ,callback
                                             :callback callback
                                             :magit-status-buffer magit-status-buffer
                                             :results-regexp results-regexp
                                             :search-regexp-elisp search-regexp-elisp
                                             :heading heading
                                             :process))))) ; Process is appended to the list.
       (magit-todos--add-to-custom-type 'magit-todos-scanner
         (list 'const :tag ,name #',scan-fn-symbol))
       (add-to-list 'magit-todos-scanners
                    (list (cons 'name ,name)
                          (cons 'function #',scan-fn-symbol)
                          (cons 'test ',test))
                    'append))))

;; NOTE: These scanners handle the max-depth option differently.  git-grep seems to handle it in the
;; most useful way, with a setting of 0 meaning to look no deeper than the current directory, and a
;; setting of 1 searching directories one level deeper.  In comparison, rg and find effectively
;; subtract one from the value, as a setting of 0 returns no results, and a setting of 1 searches
;; only the current directory (which means that when the max-depth is set to 0, the whole command is
;; essentially a no-op, which is pointless).  Since we want `magit-todos-depth' to behave
;; consistently with all scanners, we will treat it the way git-grep does, and for the other
;; scanners we'll add one to its value.

(magit-todos-defscanner "rg"
  :test (executable-find "rg")
  :command (list "rg" "--no-heading" "--line-number"
                 (when depth
                   (list "--maxdepth" (1+ depth)))
                 (when magit-todos-ignore-case
                   "--ignore-case")
                 (when magit-todos-exclude-globs
                   (--map (list "--glob" (concat "!" it))
                          magit-todos-exclude-globs))
                 extra-args search-regexp-pcre directory))

(magit-todos-defscanner "git grep"
  :test (string-match "--perl-regexp" (shell-command-to-string "git grep --magit-todos-testing-git-grep"))
  :command (list "git" "--no-pager" "grep"
                 "--full-name" "--no-color" "-n"
                 (when depth
                   (list "--max-depth" depth))
                 (when magit-todos-ignore-case
                   "--ignore-case")
                 "--perl-regexp"
                 "-e" search-regexp-pcre
                 extra-args "--" directory
                 (when magit-todos-exclude-globs
                   (--map (concat ":!" it)
                          magit-todos-exclude-globs))))

(magit-todos-defscanner "git diff"
  ;; NOTE: This scanner implements the regexp *searching* in elisp rather than in the
  ;; external process because, unlike "git grep", "git diff" does not support PCRE.
  :test t
  :command (progn
             ;; Silence byte-compiler warnings about these vars we don't use in this scanner.
             (ignore search-regexp-elisp search-regexp-pcre extra-args directory depth)
             (list "git" "--no-pager" "diff" "--no-color" "-U0"
                   (-> "git merge-base HEAD "
                       (concat magit-todos-branch-list-merge-base-ref)
                       shell-command-to-string
                       string-trim)))
  :callback 'magit-todos--git-diff-callback)

(magit-todos-defscanner "find|grep"
  ;; NOTE: The filenames output by find|grep have a leading "./".  I don't expect this scanner to be
  ;; used much, if at all, so I'm not going to go to the trouble to fix this now.
  :test (string-match "--perl-regexp" (shell-command-to-string "grep --help"))
  :command (let* ((grep-find-template (progn
                                        (unless grep-find-template
                                          (grep-compute-defaults))
                                        (->> grep-find-template
                                             (s-replace " grep " " grep -b -E ")
                                             (s-replace " -nH " " -H "))))
                  (_ (when depth
                       (setq grep-find-template
                             (s-replace " <D> " (concat " <D> -maxdepth " (1+ depth) " ")
                                        grep-find-template)))))
             ;; Modified from `rgrep-default-command'
             (list "find" directory
                   (list (when grep-find-ignored-directories
                           (list "-type" "d"
                                 "(" "-path"
                                 (-interpose (list "-o" "-path")
                                             (-non-nil (--map (cond ((stringp it)
                                                                     (concat "*/" it))
                                                                    ((consp it)
                                                                     (and (funcall (car it) it)
                                                                          (concat "*/" (cdr it)))))
                                                              grep-find-ignored-directories)))
                                 ")" "-prune"))
                         (when grep-find-ignored-files
                           (list "-o" "-type" "f"
                                 "(" "-name"
                                 (-interpose (list "-o" "-name")
                                             (--map (cond ((stringp it) it)
                                                          ((consp it) (and (funcall (car it) it)
                                                                           (cdr it))))
                                                    grep-find-ignored-files))
                                 ")" "-prune"))
                         (when magit-todos-exclude-globs
                           (list "-o" "("
                                 (--map (list "-iname" it)
                                        magit-todos-exclude-globs)
                                 ")" "-prune")))
                   (list "-o" "-type" "f")
                   ;; NOTE: This uses "grep -P", i.e. "Interpret the pattern as a
                   ;; Perl-compatible regular expression (PCRE).  This is highly
                   ;; experimental and grep -P may warn of unimplemented features."  But it
                   ;; does seem to work properly, at least on GNU grep.  Using "grep -E"
                   ;; with this PCRE regexp doesn't work quite right, as it doesn't match
                   ;; all the keywords, but pcre2el doesn't convert to "extended regular
                   ;; expressions", so this will have to do.  Maybe we should test whether
                   ;; the version of grep installed supports "-P".
                   ;; NOTE: For some reason, when "-execdir" is used, the callback function is never
                   ;; called, even though the process terminates and its buffer has the correct
                   ;; output.  It works correctly when "-exec" is used, so we use that.
                   (list "-exec" "grep" "-bPH"
                         (when magit-todos-ignore-case
                           "--ignore-case")
                         extra-args
                         search-regexp-pcre "{}" "+"))))

;;;;; Set scanner default value

;; Now that all the scanners have been defined, we can set the value.
(custom-reevaluate-setting 'magit-todos-scanner)

;;;; Helm/Ivy

;; These add optional support for Helm and Ivy.  This code does not require
;; Helm or Ivy to be installed; it is only called after one of them is loaded.

(declare-function helm-make-source "ext:helm-source")

(with-eval-after-load 'helm
  (defvar helm-magit-todos-source
    ;; We use `helm-make-source' instead of `helm-make-sync-source', which is a
    ;; macro, which won't be present if the user doesn't have Helm installed.
    (helm-make-source "helm-magit-todos" 'helm-source-sync
      :candidates #'magit-todos-candidates
      :action (lambda (item)
                (magit-todos-jump-to-item :item item))))

  (defun helm-magit-todos ()
    "Display `magit-todos' items with Helm.
Note that this uses `magit-todos-items-cache' when a Magit status
buffer is available for the repository directory, in which case
the cache is not updated from this command."
    (interactive)
    (helm :sources '(helm-magit-todos-source))))

(declare-function ivy-read "ext:ivy")

(with-eval-after-load 'ivy
  (defvar ivy-magit-todos-history nil
    "History for `ivy-magit-todos'.")

  (defun ivy-magit-todos ()
    "Display `magit-todos' items with Ivy.
Note that this uses `magit-todos-items-cache' when a Magit status
buffer is available for the repository directory, in which case
the cache is not updated from this command."
    (interactive)
    (ivy-read "TODOs: " (magit-todos-candidates)
              :action (lambda (item)
                        (magit-todos-jump-to-item :item (cdr item)))
              :history 'ivy-magit-todos-history
              :caller 'ivy-magit-todos)))

;;;;; Support

;; These functions are used by both Helm and Ivy.

(defsubst magit-todos-item-cons (item)
  "Return ITEM as a (DISPLAY . ITEM) pair.
Used for e.g. Helm and Ivy."
  (cons (concat (magit-todos-item-filename item) " "
                (funcall (if (s-suffix? ".org" (magit-todos-item-filename item))
                             #'magit-todos--format-org
                           #'magit-todos--format-plain)
                         item))
        item))

(defun magit-todos-candidates ()
  "Return list of (DISPLAY . ITEM) candidates for e.g. Helm and Ivy."
  ;; MAYBE: Update the cache appropriately from here.
  (if-let* ((magit-status-buffer (magit-get-mode-buffer 'magit-status-mode))
            (items (buffer-local-value 'magit-todos-item-cache magit-status-buffer)))
      ;; Use cached items.
      (cl-loop for item in items
               collect (magit-todos-item-cons item))
    ;; No cached items: run scan.
    (when-let* ((items (funcall magit-todos-scanner :sync t
                                :directory default-directory
                                :depth magit-todos-depth)))
      (cl-loop for item in items
               collect (magit-todos-item-cons item)))))

;;;; Footer

(provide 'magit-todos)

;;; magit-todos.el ends here<|MERGE_RESOLUTION|>--- conflicted
+++ resolved
@@ -4,11 +4,7 @@
 
 ;; Author: Adam Porter <adam@alphapapa.net>
 ;; URL: http://github.com/alphapapa/magit-todos
-<<<<<<< HEAD
 ;; Version: 1.5-pre
-=======
-;; Version: 1.4.3
->>>>>>> 2361923c
 ;; Package-Requires: ((emacs "25.2") (async "1.9.2") (dash "2.13.0") (f "0.17.2") (hl-todo "1.9.0") (magit "2.13.0") (pcre2el "1.8") (s "1.12.0"))
 ;; Keywords: magit, vc
 
