;;; magit-todos.el --- Show source file TODOs in Magit  -*- lexical-binding: t; -*-

;; Copyright (C) 2017 Adam Porter

;; Author: Adam Porter <adam@alphapapa.net>
;; URL: http://github.com/alphapapa/magit-todos
;; Version: 0.1-pre
;; Package-Requires: ((emacs "25.2") (a) (anaphora) (dash) (f) (hl-todo) (kv) (magit))
;; Keywords: magit, vc

;;; Commentary:

;; This package displays keyword entries from source code comments and Org files
;; in the Magit status buffer.  Activating an item jumps to it in its file.  By
;; default, it uses keywords from `hl-todo', minus a few (like "NOTE").

;;;; Installation

;;;;; MELPA

;; If you installed from MELPA, you're done.

;;;;; Manual

;; Install these required packages:

;; a
;; anaphora
;; dash
;; f
;; hl-todo
;; kv
;; magit

;; Then put this file in your load-path, and put this in your init file:

;;   (require 'magit-todos)

;;;; Usage

;; Run `magit-todos-mode', then open a Magit status buffer.

;;;; Tips

;; + You can customize settings in the `magit-todos' group.

;;;; Credits

;; This package was inspired by <https://github.com/danielma/magit-org-todos.el>.

;;; License:

;; This program is free software; you can redistribute it and/or modify
;; it under the terms of the GNU General Public License as published by
;; the Free Software Foundation, either version 3 of the License, or
;; (at your option) any later version.

;; This program is distributed in the hope that it will be useful,
;; but WITHOUT ANY WARRANTY; without even the implied warranty of
;; MERCHANTABILITY or FITNESS FOR A PARTICULAR PURPOSE.  See the
;; GNU General Public License for more details.

;; You should have received a copy of the GNU General Public License
;; along with this program.  If not, see <http://www.gnu.org/licenses/>.

;;; Code:

;;;; Requirements

(require 'cl-lib)
(require 'org)
(require 'seq)

(require 'a)
(require 'anaphora)
(require 'dash)
(require 'f)
(require 'hl-todo)
(require 'kv)
(require 'magit)

;;;; Variables

(defvar magit-todos-keywords-list nil
  "List of to-do keywords.
Set automatically by `magit-todos-keywords' customization.")

(defvar magit-todos-keywords-regexp nil
  "Regular expression matching desired to-do keywords in source and Org files.
This should generally be set automatically by customizing
`magit-todos-keywords'.")

(defvar magit-todos-ignored-directories nil
  "Automatically set by `magit-todos--repo-todos'.")

(defvar magit-todo-section-map
  (let ((m (make-sparse-keymap)))
    (define-key m [remap magit-visit-thing] #'magit-todos--goto-item)
    m))

;;;; Customization

(defgroup magit-todos nil
  "Show TODO items in source code comments in repos' files."
  :group 'magit)

<<<<<<< HEAD
(defcustom magit-todos-max-items 20
  "Automatically collapse the section if there are more than this many items."
  :type 'integer)
=======
(defcustom magit-todos-ignored-keywords '("NOTE" "DONE")
  "Ignored keywords.  Automatically removed from `magit-todos-keywords'."
  :type '(repeat string)
  :set (lambda (option value)
         (set-default option value)
         (when (boundp 'magit-todos-keywords)
           ;; Avoid setting `magit-todos-keywords' before it's defined.

           ;; HACK: Testing with `fboundp' is the only way I have been able to find that fixes this
           ;; problem.  I tried using ":set-after '(magit-todos-ignored-keywords)" on
           ;; `magit-todos-keywords', but it had no effect.  I looked in the manual, which seems to
           ;; suggest that using ":initialize 'custom-initialize-safe-set" might fix it--but that
           ;; function is no longer to be found in the Emacs source tree.  It was committed in 2005,
           ;; and now it's gone, but the manual still mentions it. ???
           (custom-reevaluate-setting 'magit-todos-keywords))))
>>>>>>> 14efbbc0

(defcustom magit-todos-keywords 'hl-todo-keyword-faces
  "To-do keywords to display in Magit status buffer.
If set to a list variable, may be a plain list or an alist in
which the keys are the keywords.

When set, sets `magit-todos-keywords-regexp' to the appropriate
regular expression."
  :type '(choice (repeat :tag "Custom list" string)
                 (const :tag "Keywords from `hl-todo'" hl-todo-keyword-faces)
                 (variable :tag "List variable"))
  :set (lambda (option value)
         (set-default option value)
         (let ((keywords (cl-typecase value
                           (null (user-error "Please add some keywords"))
                           (symbol (if (a-associative-p (symbol-value value))
                                       (mapcar #'car (symbol-value value))
                                     (symbol-value value)))
                           (list value))))
           (setq keywords (seq-difference keywords magit-todos-ignored-keywords)
                 magit-todos-keywords-list keywords
                 magit-todos-keywords-regexp (rx-to-string `(or
                                                             ;; Org item
                                                             (seq bol (group-n 1 (1+ "*"))
                                                                  (1+ blank)
                                                                  (group-n 2 (or ,@keywords))
                                                                  (1+ space)
                                                                  (group-n 3 (1+ not-newline)))
                                                             ;; Non-Org
                                                             (seq (or bol (1+ blank))
                                                                  (group-n 2 (or ,@keywords))
                                                                  ;; Require the : to avoid spurious items
                                                                  ":"
                                                                  (optional (1+ blank)
                                                                            (group-n 3 (1+ not-newline))))))))))

<<<<<<< HEAD
(defcustom magit-todos-ignored-keywords '("NOTE" "DONE")
  "Ignored keywords.  Automatically removed from `magit-todos-keywords'."
  :type '(repeat string)
  :set (lambda (option value)
         (set-default option value)
         (customize-set-variable 'magit-todos-keywords magit-todos-keywords)))
=======
(defcustom magit-todos-max-items 20
  "Automatically collapse the section if there are more than this many items."
  :type 'integer)
>>>>>>> 14efbbc0

(defcustom magit-todos-recursive nil
  "Recurse into subdirectories when looking for to-do items.
This can take a long time in a large repo, so this defaults to
nil.  You might like to use a dir-local variable to set this in
certain repos."
  :type 'boolean)

(defcustom magit-todos-repo-files-function #'magit-todos--repo-files
  "Function that returns a list of files in a repo to scan for to-do items.
The function should take one argument, the path to the repo's
working tree.  Note that if it recurses into subdirectories, it
is responsible for skipping the \".git\" directory."
  :type 'function)

(defvar magit-todos-ignore-directories-always
  '(".git" ".cask")
  ;; Must be defined before `magit-todos-ignore-directories'.
  "Directories which should always be ignored.
Users should customize `magit-todos-ignore-directories'.")

(defcustom magit-todos-ignore-directories nil
  "Directories to ignore in repos.
Directories listed in `magit-todos-ignore-directories-always' are
always ignored, even if not listed here."
  :type '(repeat string)
  :set (lambda (option value)
         (set-default option value)
         (setq-default magit-todos-ignored-directories (seq-uniq (append magit-todos-ignore-directories-always value)))))

(defcustom magit-todos-ignore-file-suffixes '(".org_archive")
  "Ignore files with these suffixes."
  :type '(repeat string))

(defcustom magit-todos-scan-file-predicate #'magit-file-tracked-p
  "Function which should return non-nil if a file should be scanned for to-dos.
If nil, all files found by `magit-todos-repo-files-function' will
be scanned.  The default value, `magit-tracked-file-p', runs a
git process for each file found, which might be slow in large
repos."
  :type '(choice (const :tag "Tracked files" magit-file-tracked-p)
                 (const :tag "All files" nil)
                 (function :tag "Custom predicate")))

(defcustom magit-todos-ignore-case nil
  "Upcase keywords found in files.
If nil, a keyword like \"Todo:\" will not be shown.  `upcase' can
be a relatively expensive function, so this can be disabled if
necessary."
  :type 'boolean)

(defcustom magit-todos-fontify-org t
  "Fontify items from Org files as Org headings."
  :type 'boolean)

(defcustom magit-todos-sort-order '(magit-todos--sort-by-keyword
                                    magit-todos--sort-by-filename
                                    magit-todos--sort-by-position)
  "Order in which to sort items."
  :type '(repeat (choice (const :tag "Keyword" magit-todos--sort-by-keyword)
                         (const :tag "Filename" magit-todos--sort-by-filename)
                         (const :tag "Buffer position" magit-todos--sort-by-position)
                         (function :tag "Custom function"))))

;;;; Commands

(define-minor-mode magit-todos-mode
  "Show list of to-do items in Magit status buffer for tracked files in repo."
  :group 'magit-todos
  :global t
  (if magit-todos-mode
      (magit-add-section-hook 'magit-status-sections-hook
                              #'magit-todos--insert-items
                              'magit-insert-staged-changes
                              'append)
    (remove-hook 'magit-status-sections-hook #'magit-todos--insert-items)))

(defun magit-todos--goto-item ()
  "Go to to-do item at point."
  (interactive)
  (pcase-let* ((item (magit-current-section))
               ((eieio value) item)
               ((map (:filename file) (:position position)) value))
    (switch-to-buffer (or (find-buffer-visiting file)
                          (find-file-noselect file)))
    (goto-char position)))

;;;; Functions

;; (((:filename . "magit-todos.el")
;; (:keyword . #("TODO" 0 4 ...))
;; (:position . 13709)
;; (:string . #("TODO: Instead of upcasing here, upcase in the lookup, so it can still be displayed" 0 4 ... 6 82 ...)))
;;

;; grep -r -b --with-filename 'TODO:' ./*
;; rg -b --with-filename --no-heading --no-line-number 'TODO:'
;; (defun magit-todos--repo-todos (&optional path)
;;   (list
;;    (list '(:filename . "magit-todos.el")
;;          '(:keyword . #("TODO"))
;;          '(:position . 13709)
;;          '(:string . #("TODO: Some match term blabla")))))

(defun magit-todos--grep-to-match (grep-match)
  "Convert GREP-MATCH to the repo-todos format."
  (let* ((tuples (split-string grep-match ":"))
         (file-name (replace-regexp-in-string (projectile-project-root) "" (car tuples)))
         (byte-pos (cadr tuples))
         (desc (reduce #'concat (cddr tuples))))
    `((:filename . ,file-name)
      (:keyword . #("TODO"))
      (:position . ,byte-pos)
      (:string . ,desc))))

(defun magit-todos--repo-todos (type &optional path)
  "Pull in repo TYPE quickly, with optional PATH."
  (let* ((cmd (format
               ;; "grep -r -b --with-filename 'TODO\\FIXME' %s"
               "rg -b --with-filename --no-heading --no-line-number '%s' %s &"
               type
               (projectile-project-root)))
         (matches (shell-command-to-string cmd))
         (matches (split-string matches "\n"))
         (matches (remove-if (lambda (m) (equal "" m)) matches)))
    (mapcar #'magit-todos--grep-to-match matches)))

(defun xmagit-todos--repo-todos (&optional path)
  "Return to-do items for repo at PATH.
PATH defaults to `default-directory'."
  (let* ((magit-todos-ignored-directories (seq-uniq (append magit-todos-ignore-directories-always magit-todos-ignore-directories)))
         (default-directory (or path default-directory))
         (files (--> (funcall magit-todos-repo-files-function default-directory)
                     ;; Use -list because it seems impossible to set a dir-local variable to a single-element list
                     (--remove (cl-loop for suffix in (-list magit-todos-ignore-file-suffixes)
                                        thereis (s-suffix? suffix it))
                               it))))
    (--> files
         (-map #'magit-todos--file-todos it)
         (-non-nil it)
         (-flatten-n 1 it)
         (magit-todos--sort it))))

(defun magit-todos--repo-files (directory)
  "Return list of files in DIRECTORY that should be scanned for items."
  (sort (if magit-todos-recursive
            (append (f-files directory magit-todos-scan-file-predicate)
                    (--> (f-directories directory)
                         ;; This works fine, but I wonder if a simple regexp match would be faster...
                         (--reject (cl-loop for dir in magit-todos-ignored-directories
                                            thereis (string= dir (f-base it)))
                                   it)
                         (--map (f-files it magit-todos-scan-file-predicate 'recursive) it)
                         (-flatten it)))
          ;; Non-recursive
          (f-files directory magit-todos-scan-file-predicate))
        #'string<))

(defun magit-todos--file-todos (file)
  "Return to-do items for FILE.
If FILE is not being visited, it is visited and then its buffer
is killed."
  (cl-symbol-macrolet ((position (match-beginning 0))
                       (org-level (match-string 1))
                       (keyword (match-string 2))
                       (description (or (match-string 3) "")))
    (let ((case-fold-search magit-todos-ignore-case)
          (string-fn (lambda ()
                       (format "%s: %s"
                               (propertize keyword 'face (magit-todos--keyword-face keyword))
                               description)))
          (base-directory default-directory)
          kill-buffer filename)
      (with-current-buffer (cl-typecase file
                             (buffer file)
                             (string (or (find-buffer-visiting file)
                                         (progn
                                           (setq kill-buffer t)
                                           (find-file-noselect file nil 'raw)))))
        (setq filename (f-relative (buffer-file-name) base-directory))
        (when (and magit-todos-fontify-org
                   (string= "org" (f-ext (buffer-file-name))))
          (setq string-fn (lambda ()
                            (org-fontify-like-in-org-mode
                             (format "%s %s %s" org-level keyword description)))))
        (prog1 (save-excursion
                 (save-restriction
                   (widen)
                   (goto-char (point-min))
                   (cl-loop while (re-search-forward magit-todos-keywords-regexp nil 'noerror)
                            ;; TODO: Move string formatting to end of process and experiment with alignment
                            collect (a-list :filename filename
                                            :keyword keyword
                                            :position position
                                            :string (funcall string-fn)))))
          (when kill-buffer
            (kill-buffer)))))))

(defun magit-todos--insert-items-by-type (type)
  "Insert TYPE to-do items into current buffer."
  (when-let ((items (magit-todos--repo-todos type))
             (magit-section-show-child-count t)
             (magit-section-set-visibility-hook (cons (with-no-warnings
                                                        (lambda (&rest ignore)
                                                          (when (> (length items) magit-todos-max-items)
                                                            'hide)))
                                                      magit-section-set-visibility-hook)))
    (magit-insert-section (todos)
      (magit-insert-heading (format "  %ss:" type))
      (dolist (item items)
        (-let* (((&alist :filename filename :string string) item)
                (filename (propertize filename 'face 'magit-filename))
                (string (format "%s %s" filename string)))
          (magit-insert-section (todo item)
            (insert string)))
        (insert "\n"))
      (insert "\n"))))

(defun magit-todos--insert-items ()
  "Work across various types."
  (magit-insert-section (todos)
    (magit-insert-heading (format "GTDs:"))
    (mapc #'magit-todos--insert-items-by-type '("TODO" "FIXME"))))

(defun magit-todos--keyword-face (keyword)
  "Return face for KEYWORD."
  ;; TODO: Instead of upcasing here, upcase in the lookup, so it can still be displayed
  ;; non-uppercase.  Preserving the distinction might be useful.
  (when magit-todos-ignore-case
    (setq keyword (upcase keyword)))
  (atypecase (a-get hl-todo-keyword-faces keyword)
    (string (list :inherit 'hl-todo :foreground it))
    (t it)))

;;;;; Sorting

(defun magit-todos--sort (items)
  "Return ITEMS sorted according to `magit-todos-sort-order'."
  (dolist (fn (reverse magit-todos-sort-order) items)
    (setq items (sort items fn))))

(defun magit-todos--sort-by-keyword (a b)
  "Return non-nil if A's keyword is before B's in `magit-todos-keywords-list'."
  (cl-flet ((item-keyword (item)
                          (a-get item :keyword))
            (keyword-index (keyword)
                           (or (-elem-index keyword magit-todos-keywords-list) 0)))
    (< (keyword-index (item-keyword a))
       (keyword-index (item-keyword b)))))

(defun magit-todos--sort-by-position (a b)
  "Return non-nil if A's position in its file is before B's."
  (let ((a-position (a-get a :position))
        (b-position (a-get b :position)))
    (< a-position b-position)))

(defun magit-todos--sort-by-filename (a b)
  "Return non-nil if A's filename is `string<' B's."
  (let ((a-filename (a-get a :filename))
        (b-filename (a-get b :filename)))
    (string< a-filename b-filename)))

;;;; Footer

(provide 'magit-todos)

;;; magit-todos.el ends here<|MERGE_RESOLUTION|>--- conflicted
+++ resolved
@@ -104,11 +104,6 @@
   "Show TODO items in source code comments in repos' files."
   :group 'magit)
 
-<<<<<<< HEAD
-(defcustom magit-todos-max-items 20
-  "Automatically collapse the section if there are more than this many items."
-  :type 'integer)
-=======
 (defcustom magit-todos-ignored-keywords '("NOTE" "DONE")
   "Ignored keywords.  Automatically removed from `magit-todos-keywords'."
   :type '(repeat string)
@@ -124,7 +119,6 @@
            ;; function is no longer to be found in the Emacs source tree.  It was committed in 2005,
            ;; and now it's gone, but the manual still mentions it. ???
            (custom-reevaluate-setting 'magit-todos-keywords))))
->>>>>>> 14efbbc0
 
 (defcustom magit-todos-keywords 'hl-todo-keyword-faces
   "To-do keywords to display in Magit status buffer.
@@ -161,18 +155,9 @@
                                                                   (optional (1+ blank)
                                                                             (group-n 3 (1+ not-newline))))))))))
 
-<<<<<<< HEAD
-(defcustom magit-todos-ignored-keywords '("NOTE" "DONE")
-  "Ignored keywords.  Automatically removed from `magit-todos-keywords'."
-  :type '(repeat string)
-  :set (lambda (option value)
-         (set-default option value)
-         (customize-set-variable 'magit-todos-keywords magit-todos-keywords)))
-=======
 (defcustom magit-todos-max-items 20
   "Automatically collapse the section if there are more than this many items."
   :type 'integer)
->>>>>>> 14efbbc0
 
 (defcustom magit-todos-recursive nil
   "Recurse into subdirectories when looking for to-do items.
