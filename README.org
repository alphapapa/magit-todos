--- conflicted
+++ resolved
@@ -105,17 +105,15 @@
 :TOC:      0
 :END:
 
-<<<<<<< HEAD
 *** 1.2-pre
 
 *Additions*
 +  Allow ~magit-todos-list~ to work outside git repos.
-=======
+
 *** 1.1.2
 
 *Fixes*
 +  Convert ~magit-todos-depth~ setting appropriately for =rg= scanner.
->>>>>>> 30622d12
 
 *** 1.1.1
 
