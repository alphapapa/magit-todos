--- conflicted
+++ resolved
@@ -105,7 +105,6 @@
 :TOC:      0
 :END:
 
-<<<<<<< HEAD
 *** 1.2-pre
 
 *Added*
@@ -114,12 +113,11 @@
 
 *Removed*
 + Option ~magit-todos-require-colon~, replaced by ~magit-todos-keyword-suffix~.
-=======
+
 *** 1.1.4
 
 *Fixes*
 +  ~magit-todos-depth~ number-to-string conversion.
->>>>>>> 4c64963d
 
 *** 1.1.3
 
